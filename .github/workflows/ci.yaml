--- conflicted
+++ resolved
@@ -41,13 +41,7 @@
     needs:
       - lint
       - unit-test
-<<<<<<< HEAD
-    uses: canonical/data-platform-workflows/.github/workflows/build_charm.yaml@v29.1.0
-=======
     uses: canonical/data-platform-workflows/.github/workflows/build_charm.yaml@v29.2.0
-    with:
-      cache: false  # TODO: remove after cache is enabled
->>>>>>> 1338b202
 
   integration-test:
     strategy:
